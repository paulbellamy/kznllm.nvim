--- conflicted
+++ resolved
@@ -45,37 +45,19 @@
           rules = utils.get_rules(),
         }
 
-        local curl_options = config.preset_builder:build(prompt_args)
+        local provider = config.preset_builder.provider
+        local args = provider:make_curl_args(curl_options)
 
         if opts.debug then
           local scratch_buf_id = buffer_manager:create_scratch_buffer()
           local debug_data = utils.make_prompt_from_template({
             template_path = config.preset_builder.debug_template_path,
-            prompt_args = curl_options,
+            prompt_args = args,
           })
 
           buffer_manager:write_content(debug_data, scratch_buf_id)
           vim.cmd('normal! Gzz')
         end
-
-<<<<<<< HEAD
-      local provider = config.preset_builder.provider
-
-      local state = { start = os.time(), last_updated = nil }
-      p:report({ message = ('%s'):format(config.description) })
-      local message_fn = opts.progress_message_fn and opts.progress_message_fn
-        or function(s)
-          return 'yapped'
-        end
-      local message = message_fn(state)
-      local _ = buffer_manager:create_streaming_job(curl_options, provider, function(mesage_override)
-        local progress_message = message_override or message_fn(state)
-        if progress_message ~= nil then
-          message = progress_message
-        end
-=======
-        local provider = config.preset_builder.provider
-        local args = provider:make_curl_args(curl_options)
 
         local state = { start = os.time(), last_updated = nil }
         p:report({ message = ('%s'):format(config.description) })
@@ -89,7 +71,6 @@
           if progress_message ~= nil then
             message = progress_message
           end
->>>>>>> e4e3ba43
 
           local elapsed = os.time() - state.start
           if message:format(elapsed) ~= message then
